from typing import List, Optional
from omegaconf import OmegaConf
import os
import time
import json
import wandb
import logging
import argparse

import torch
from datasets.driving_dataset import DrivingDataset
from utils.misc import import_str
from utils.misc import export_gaussians_to_ply
from models.trainers import BasicTrainer
from models.video_utils import (
    render_images,
    save_videos,
    render_novel_views
)

logger = logging.getLogger()
current_time = time.strftime("%Y-%m-%d_%H-%M-%S", time.localtime())

@torch.no_grad()
def do_evaluation(
    step: int = 0,
    cfg: OmegaConf = None,
    trainer: BasicTrainer = None,
    dataset: DrivingDataset = None,
    args: argparse.Namespace = None,
    render_keys: Optional[List[str]] = None,
    post_fix: str = "",
    log_metrics: bool = True
):
    trainer.set_eval()

    logger.info("Evaluating Pixels...")
    if dataset.test_image_set is not None and cfg.render.render_test:
        logger.info("Evaluating Test Set Pixels...")
        render_results = render_images(
            trainer=trainer,
            dataset=dataset.test_image_set,
            compute_metrics=True,
            compute_error_map=cfg.render.vis_error,
        )
        
        if log_metrics:
            eval_dict = {}
            for k, v in render_results.items():
                if k in [
                    "psnr",
                    "ssim",
                    "lpips",
                    "occupied_psnr",
                    "occupied_ssim",
                    "masked_psnr",
                    "masked_ssim",
                    "human_psnr",
                    "human_ssim",
                    "vehicle_psnr",
                    "vehicle_ssim",
                ]:
                    eval_dict[f"image_metrics/test/{k}"] = v
            if args.enable_wandb:
                wandb.log(eval_dict)
            test_metrics_file = f"{cfg.log_dir}/metrics{post_fix}/images_test_{current_time}.json"
            with open(test_metrics_file, "w") as f:
                json.dump(eval_dict, f)
            logger.info(f"Image evaluation metrics saved to {test_metrics_file}")

        if args.render_video_postfix is None:
            video_output_pth = f"{cfg.log_dir}/videos{post_fix}/test_set_{step}.mp4"
        else:
            video_output_pth = (
                f"{cfg.log_dir}/videos{post_fix}/test_set_{step}_{args.render_video_postfix}.mp4"
            )
        vis_frame_dict = save_videos(
            render_results,
            video_output_pth,
            layout=dataset.layout,
            num_timestamps=dataset.num_test_timesteps,
            keys=render_keys,
            num_cams=dataset.pixel_source.num_cams,
            save_seperate_video=cfg.logging.save_seperate_video,
            fps=2,
            verbose=True,
            save_images=False,
        )
        if args.enable_wandb:
            for k, v in vis_frame_dict.items():
                wandb.log({"image_rendering/test/" + k: wandb.Image(v)})
        del render_results, vis_frame_dict
        torch.cuda.empty_cache()
        
    if cfg.render.render_full:
        logger.info("Evaluating Full Set...")
        render_results = render_images(
            trainer=trainer,
            dataset=dataset.full_image_set,
            compute_metrics=True,
            compute_error_map=cfg.render.vis_error,
        )
        
        if log_metrics:
            eval_dict = {}
            for k, v in render_results.items():
                if k in [
                    "psnr",
                    "ssim",
                    "lpips",
                    "occupied_psnr",
                    "occupied_ssim",
                    "masked_psnr",
                    "masked_ssim",
                    "human_psnr",
                    "human_ssim",
                    "vehicle_psnr",
                    "vehicle_ssim",
                ]:
                    eval_dict[f"image_metrics/full/{k}"] = v
            if args.enable_wandb:
                wandb.log(eval_dict)
            full_metrics_file = f"{cfg.log_dir}/metrics{post_fix}/images_full_{current_time}.json"
            with open(full_metrics_file, "w") as f:
                json.dump(eval_dict, f)
            logger.info(f"Image evaluation metrics saved to {full_metrics_file}")

        if args.render_video_postfix is None:
            video_output_pth = f"{cfg.log_dir}/videos{post_fix}/full_set_{step}.mp4"
        else:
            video_output_pth = (
                f"{cfg.log_dir}/videos{post_fix}/full_set_{step}_{args.render_video_postfix}.mp4"
            )
        vis_frame_dict = save_videos(
            render_results,
            video_output_pth,
            layout=dataset.layout,
            num_timestamps=dataset.num_img_timesteps,
            keys=render_keys,
            num_cams=dataset.pixel_source.num_cams,
            save_seperate_video=cfg.logging.save_seperate_video,
            fps=cfg.render.fps,
            verbose=True,
        )
        if args.enable_wandb:
            for k, v in vis_frame_dict.items():
                wandb.log({"image_rendering/full/" + k: wandb.Image(v)})
        del render_results, vis_frame_dict
        torch.cuda.empty_cache()
    
    render_novel_cfg = cfg.render.get("render_novel", None)
    if render_novel_cfg is not None:
        logger.info("Rendering novel views...")
        render_traj = dataset.get_novel_render_traj(
            traj_types=render_novel_cfg.traj_types,
            target_frames=render_novel_cfg.get("frames", dataset.frame_num),
        )
        video_output_dir = f"{cfg.log_dir}/videos{post_fix}/novel_{step}"
        if not os.path.exists(video_output_dir):
            os.makedirs(video_output_dir)
        
        for traj_type, traj in render_traj.items():
            # Prepare rendering data
            render_data = dataset.prepare_novel_view_render_data(traj)
            
            # Render and save video
            save_path = os.path.join(video_output_dir, f"{traj_type}.mp4")
            render_novel_views(
                trainer, render_data, save_path,
                fps=render_novel_cfg.get("fps", cfg.render.fps),
                render_background_only=render_novel_cfg.get("render_background_only", False)
            )
            logger.info(f"Saved novel view video for trajectory type: {traj_type} to {save_path}")

def extract_background_mesh(
    trainer,
    dataset,
    save_dir: str,
    num_views: int = None,
    voxel_size: float = None,
    depth_threshold: float = None
):
    """Extract mesh specifically from Background gaussians"""
    from utils.mesh_extractor import BackgroundMeshExtractor
    import open3d as o3d
    
    # Check if trainer is MultiTrainer and has Background model
    if not hasattr(trainer, 'gaussian_classes'):
        logger.warning("Trainer does not have gaussian_classes, skipping mesh extraction")
        return None
    
    if "Background" not in trainer.gaussian_classes:
        logger.warning("No Background model found in trainer, skipping mesh extraction")
        return None
    
    logger.info("Extracting mesh from Background gaussians...")
    
    # Create mesh extractor
    extractor = BackgroundMeshExtractor(scene_scale=trainer.scene_radius)
    
    # Extract depth maps from Background only
    extractor.extract_background_depths_from_trainer(
        trainer=trainer,
        dataset=dataset,
        num_views=num_views,
        camera_downscale=2
    )
    
    # Extract mesh using TSDF
    mesh = extractor.extract_mesh_tsdf(
        voxel_size=voxel_size,
        depth_threshold=depth_threshold  # Can filter out far depths (sky)
    )
    
    # Post-process mesh
    mesh_clean = extractor.post_process_mesh(mesh, min_cluster_size=50)
    
    # Save meshes
    os.makedirs(save_dir, exist_ok=True)
    mesh_path = os.path.join(save_dir, "background_mesh_raw.ply")
    mesh_clean_path = os.path.join(save_dir, "background_mesh_clean.ply")
    
    o3d.io.write_triangle_mesh(mesh_path, mesh)
    o3d.io.write_triangle_mesh(mesh_clean_path, mesh_clean)
    
    logger.info(f"Saved raw Background mesh to {mesh_path}")
    logger.info(f"Saved cleaned Background mesh to {mesh_clean_path}")
    logger.info(f"Raw mesh: {len(mesh.vertices)} vertices, {len(mesh.triangles)} faces")
    logger.info(f"Clean mesh: {len(mesh_clean.vertices)} vertices, {len(mesh_clean.triangles)} faces")
    
    return mesh_clean
            
def main(args):
    log_dir = os.path.dirname(args.resume_from)
    cfg = OmegaConf.load(os.path.join(log_dir, "config.yaml"))
    cfg = OmegaConf.merge(cfg, OmegaConf.from_cli(args.opts))
    args.enable_wandb = False
    for folder in ["videos_eval", "metrics_eval"]:
        os.makedirs(os.path.join(log_dir, folder), exist_ok=True)
    device = torch.device("cuda" if torch.cuda.is_available() else "cpu")

    # build dataset
    dataset = DrivingDataset(data_cfg=cfg.data)

    # setup trainer
    trainer = import_str(cfg.trainer.type)(
        **cfg.trainer,
        num_timesteps=dataset.num_img_timesteps,
        model_config=cfg.model,
        num_train_images=len(dataset.train_image_set),
        num_full_images=len(dataset.full_image_set),
        test_set_indices=dataset.test_timesteps,
        scene_aabb=dataset.get_aabb().reshape(2, 3),
        device=device
    )

    # Resume from checkpoint
    trainer.resume_from_checkpoint(
        ckpt_path=args.resume_from,
        load_only_model=True
    )
    logger.info(
        f"Resuming training from {args.resume_from}, starting at step {trainer.step}"
    )

    # Extract Background mesh if requested
    if args.extract_mesh:
        mesh_dir = os.path.join(log_dir, "mesh_exports")
        extract_background_mesh(
            trainer=trainer,
            dataset=dataset,
            save_dir=mesh_dir,
            num_views=args.mesh_num_views,
            voxel_size=args.mesh_voxel_size,
            depth_threshold=args.mesh_depth_threshold
        )

<<<<<<< HEAD
    # Export Background Gaussian to PLY format
=======
    # clean up cuda cache
    torch.cuda.empty_cache()

    # Export Gaussian models to PLY format
>>>>>>> c9289a38
    if args.export_ply:
        logger.info("Exporting Background Gaussian to PLY format...")
        ply_output_dir = os.path.join(log_dir, "ply_exports")
        os.makedirs(ply_output_dir, exist_ok=True)

        model = trainer.models["Background"]
        export_gaussians_to_ply(model, ply_output_dir, name = "background.ply")
        logger.info(f"Exported background model to {ply_output_dir}/background.ply")

        # Use this if you were to export all Gaussian models in the trainer
        # for model_name, model in trainer.models.items():
        #     if hasattr(model, '_means'):  # Check if it's a Gaussian model
        #         ply_filename = f"{model_name}_gaussians.ply"
        #         try:
        #             export_gaussians_to_ply(model, ply_output_dir, ply_filename)
        #             logger.info(f"Exported {model_name} model to {os.path.join(ply_output_dir, ply_filename)}")
        #         except Exception as e:
        #             logger.error(f"Failed to export {model_name} model: {e}")
    
    
    if args.enable_viewer:
        # a simple viewer for background visualization
        trainer.init_viewer(port=args.viewer_port)
    
    # define render keys
    render_keys = [
        "gt_rgbs",
        "rgbs",
        # "Background_rgbs",
        # "RigidNodes_rgbs",
        # "DeformableNodes_rgbs",
        # "SMPLNodes_rgbs",
        "depths",
        # "Background_depths",
        # "RigidNodes_depths",
        # "DeformableNodes_depths",
        # "SMPLNodes_depths",
        "mask"
    ]
    if cfg.render.vis_lidar:
        render_keys.insert(0, "lidar_on_images")
    if cfg.render.vis_sky:
        render_keys += ["rgb_sky_blend", "rgb_sky"]
    if cfg.render.vis_error:
        render_keys.insert(render_keys.index("rgbs") + 1, "rgb_error_maps")
    
    if args.save_catted_videos:
        cfg.logging.save_seperate_video = False
    
    do_evaluation(
        step=trainer.step,
        cfg=cfg,
        trainer=trainer,
        dataset=dataset,
        render_keys=render_keys,
        args=args,
        post_fix="_eval"
    )
    
    if args.enable_viewer:
        print("Viewer running... Ctrl+C to exit.")
        time.sleep(1000000)

if __name__ == "__main__":
    parser = argparse.ArgumentParser("Train Gaussian Splatting for a single scene")    
    # eval
    parser.add_argument("--resume_from", default=None, help="path to checkpoint to resume from", type=str, required=True)
    parser.add_argument("--render_video_postfix", type=str, default=None, help="an optional postfix for video")    
    parser.add_argument("--save_catted_videos", type=bool, default=False, help="visualize lidar on image")
    parser.add_argument("--export_ply", action="store_true", help="export Gaussian models to PLY format")

    # mesh extraction
    parser.add_argument("--extract_mesh", action="store_true", help="Extract mesh from Background gaussians using TSDF")
    parser.add_argument("--mesh_num_views", type=int, default=None, help="Number of views for mesh extraction")
    parser.add_argument("--mesh_voxel_size", type=float, default=0.05, help="Voxel size for TSDF (auto if None)")
    parser.add_argument("--mesh_depth_threshold", type=float, default=None, help="Max depth to consider (filters sky)")
    
    # viewer
    parser.add_argument("--enable_viewer", action="store_true", help="enable viewer")
    parser.add_argument("--viewer_port", type=int, default=8888, help="viewer port")
        
    # misc
    parser.add_argument("opts", help="Modify config options using the command-line", default=None, nargs=argparse.REMAINDER)
    
    args = parser.parse_args()
    main(args)<|MERGE_RESOLUTION|>--- conflicted
+++ resolved
@@ -275,14 +275,10 @@
             depth_threshold=args.mesh_depth_threshold
         )
 
-<<<<<<< HEAD
-    # Export Background Gaussian to PLY format
-=======
     # clean up cuda cache
     torch.cuda.empty_cache()
 
-    # Export Gaussian models to PLY format
->>>>>>> c9289a38
+    # Export Background Gaussian to PLY format
     if args.export_ply:
         logger.info("Exporting Background Gaussian to PLY format...")
         ply_output_dir = os.path.join(log_dir, "ply_exports")
